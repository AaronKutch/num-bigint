[package]
authors = ["The Rust Project Developers"]
description = "Big integer implementation for Rust"
documentation = "https://docs.rs/num-bigint"
homepage = "https://github.com/rust-num/num-bigint"
keywords = ["mathematics", "numerics", "bignum"]
categories = [ "algorithms", "data-structures", "science" ]
license = "MIT/Apache-2.0"
name = "num-bigint"
repository = "https://github.com/rust-num/num-bigint"
<<<<<<< HEAD
version = "0.2.0-git"
publish = false
=======
version = "0.1.44"
>>>>>>> 2d37c0bb
readme = "README.md"

[[bench]]
name = "bigint"

[[bench]]
name = "factorial"

[[bench]]
name = "gcd"

[[bench]]
harness = false
name = "shootout-pidigits"

[dependencies]

[dependencies.num-integer]
version = "0.1.36"
default-features = false

[dependencies.num-traits]
version = "0.2.1"
default-features = false
features = ["std"]

[dependencies.rand]
optional = true
version = "0.4"

[dependencies.serde]
optional = true
version = "1.0"

[dev-dependencies]
serde_test = "1.0"

[dev-dependencies.rand]
version = "0.4"

[features]
default = []<|MERGE_RESOLUTION|>--- conflicted
+++ resolved
@@ -8,12 +8,8 @@
 license = "MIT/Apache-2.0"
 name = "num-bigint"
 repository = "https://github.com/rust-num/num-bigint"
-<<<<<<< HEAD
 version = "0.2.0-git"
 publish = false
-=======
-version = "0.1.44"
->>>>>>> 2d37c0bb
 readme = "README.md"
 
 [[bench]]
